# Copyright (c) Microsoft Corporation. All rights reserved.
#
# MIT License
#
# Permission is hereby granted, free of charge, to any person obtaining a copy of this software and
# associated documentation files (the "Software"), to deal in the Software without restriction,
# including without limitation the rights to use, copy, modify, merge, publish, distribute,
# sublicense, and/or sell copies of the Software, and to permit persons to whom the Software is
# furnished to do so, subject to the following conditions:
#
# The above copyright notice and this permission notice shall be included in all copies or
# substantial portions of the Software.
#
# THE SOFTWARE IS PROVIDED *AS IS*, WITHOUT WARRANTY OF ANY KIND, EXPRESS OR IMPLIED, INCLUDING BUT
# NOT LIMITED TO THE WARRANTIES OF MERCHANTABILITY, FITNESS FOR A PARTICULAR PURPOSE AND
# NONINFRINGEMENT. IN NO EVENT SHALL THE AUTHORS OR COPYRIGHT HOLDERS BE LIABLE FOR ANY CLAIM,
# DAMAGES OR OTHER LIABILITY, WHETHER IN AN ACTION OF CONTRACT, TORT OR OTHERWISE, ARISING FROM, OUT
# OF OR IN CONNECTION WITH THE SOFTWARE OR THE USE OR OTHER DEALINGS IN THE SOFTWARE.
# ==================================================================================================


import ast
import astor

# pylint: disable=unidiomatic-typecheck

<<<<<<< HEAD
def parse_annotation_mutable_layers(code, lineno):
    """Parse the string of mutable layers in annotation.
    Return a list of AST Expr nodes
    code: annotation string (excluding '@')
=======
def parse_annotation_mutable_layers(code, lineno, nas_mode):
    """Parse the string of mutable layers in annotation.
    Return a list of AST Expr nodes
    code: annotation string (excluding '@')
    nas_mode: the mode of NAS
>>>>>>> a373dbcb
    """
    module = ast.parse(code)
    assert type(module) is ast.Module, 'internal error #1'
    assert len(module.body) == 1, 'Annotation mutable_layers contains more than one expression'
    assert type(module.body[0]) is ast.Expr, 'Annotation is not expression'
    call = module.body[0].value
    nodes = []
    mutable_id = 'mutable_block_' + str(lineno)
    mutable_layer_cnt = 0
    for arg in call.args:
        fields = {'layer_choice': False,
                  'fixed_inputs': False,
                  'optional_inputs': False,
                  'optional_input_size': False,
                  'layer_output': False}
        for k, value in zip(arg.keys, arg.values):
            if k.id == 'layer_choice':
                assert not fields['layer_choice'], 'Duplicated field: layer_choice'
                assert type(value) is ast.List, 'Value of layer_choice should be a list'
                call_funcs_keys = []
                call_funcs_values = []
                call_kwargs_values = []
                for call in value.elts:
                    assert type(call) is ast.Call, 'Element in layer_choice should be function call'
                    call_name = astor.to_source(call).strip()
                    call_funcs_keys.append(ast.Str(s=call_name))
                    call_funcs_values.append(call.func)
                    assert not call.args, 'Number of args without keyword should be zero'
                    kw_args = []
                    kw_values = []
                    for kw in call.keywords:
                        kw_args.append(ast.Str(s=kw.arg))
                        kw_values.append(kw.value)
                    call_kwargs_values.append(ast.Dict(keys=kw_args, values=kw_values))
                call_funcs = ast.Dict(keys=call_funcs_keys, values=call_funcs_values)
                call_kwargs = ast.Dict(keys=call_funcs_keys, values=call_kwargs_values)
                fields['layer_choice'] = True
            elif k.id == 'fixed_inputs':
                assert not fields['fixed_inputs'], 'Duplicated field: fixed_inputs'
                assert type(value) is ast.List, 'Value of fixed_inputs should be a list'
                fixed_inputs = value
                fields['fixed_inputs'] = True
            elif k.id == 'optional_inputs':
                assert not fields['optional_inputs'], 'Duplicated field: optional_inputs'
                assert type(value) is ast.List, 'Value of optional_inputs should be a list'
                var_names = [ast.Str(s=astor.to_source(var).strip()) for var in value.elts]
                optional_inputs = ast.Dict(keys=var_names, values=value.elts)
                fields['optional_inputs'] = True
            elif k.id == 'optional_input_size':
                assert not fields['optional_input_size'], 'Duplicated field: optional_input_size'
                assert type(value) is ast.Num or type(value) is ast.List, 'Value of optional_input_size should be a number or list'
                optional_input_size = value
                fields['optional_input_size'] = True
            elif k.id == 'layer_output':
                assert not fields['layer_output'], 'Duplicated field: layer_output'
                assert type(value) is ast.Name, 'Value of layer_output should be ast.Name type'
                layer_output = value
                fields['layer_output'] = True
            else:
                raise AssertionError('Unexpected field in mutable layer')
        # make call for this mutable layer
        assert fields['layer_choice'], 'layer_choice must exist'
        assert fields['layer_output'], 'layer_output must exist'
        mutable_layer_id = 'mutable_layer_' + str(mutable_layer_cnt)
        mutable_layer_cnt += 1
        target_call_attr = ast.Attribute(value=ast.Name(id='nni', ctx=ast.Load()), attr='mutable_layer', ctx=ast.Load())
        target_call_args = [ast.Str(s=mutable_id),
                            ast.Str(s=mutable_layer_id),
                            call_funcs,
                            call_kwargs]
        if fields['fixed_inputs']:
            target_call_args.append(fixed_inputs)
        else:
            target_call_args.append(ast.List(elts=[]))
        if fields['optional_inputs']:
            target_call_args.append(optional_inputs)
            assert fields['optional_input_size'], 'optional_input_size must exist when optional_inputs exists'
            target_call_args.append(optional_input_size)
        else:
            target_call_args.append(ast.Dict(keys=[], values=[]))
            target_call_args.append(ast.Num(n=0))
<<<<<<< HEAD
=======
        target_call_args.append(ast.Str(s=nas_mode))
        if nas_mode in ['enas_mode', 'oneshot_mode']:
            target_call_args.append(ast.Name(id='tensorflow'))
>>>>>>> a373dbcb
        target_call = ast.Call(func=target_call_attr, args=target_call_args, keywords=[])
        node = ast.Assign(targets=[layer_output], value=target_call)
        nodes.append(node)
    return nodes

def parse_annotation(code):
    """Parse an annotation string.
    Return an AST Expr node.
    code: annotation string (excluding '@')
    """
    module = ast.parse(code)
    assert type(module) is ast.Module, 'internal error #1'
    assert len(module.body) == 1, 'Annotation contains more than one expression'
    assert type(module.body[0]) is ast.Expr, 'Annotation is not expression'
    return module.body[0]


def parse_annotation_function(code, func_name):
    """Parse an annotation function.
    Return the value of `name` keyword argument and the AST Call node.
    func_name: expected function name
    """
    expr = parse_annotation(code)
    call = expr.value
    assert type(call) is ast.Call, 'Annotation is not a function call'

    assert type(call.func) is ast.Attribute, 'Unexpected annotation function'
    assert type(call.func.value) is ast.Name, 'Invalid annotation function name'
    assert call.func.value.id == 'nni', 'Annotation is not a NNI function'
    assert call.func.attr == func_name, 'internal error #2'

    assert len(call.keywords) == 1, 'Annotation function contains more than one keyword argument'
    assert call.keywords[0].arg == 'name', 'Annotation keyword argument is not "name"'
    name = call.keywords[0].value

    return name, call


def parse_nni_variable(code):
    """Parse `nni.variable` expression.
    Return the name argument and AST node of annotated expression.
    code: annotation string
    """
    name, call = parse_annotation_function(code, 'variable')

    assert len(call.args) == 1, 'nni.variable contains more than one arguments'
    arg = call.args[0]
    assert type(arg) is ast.Call, 'Value of nni.variable is not a function call'
    assert type(arg.func) is ast.Attribute, 'nni.variable value is not a NNI function'
    assert type(arg.func.value) is ast.Name, 'nni.variable value is not a NNI function'
    assert arg.func.value.id == 'nni', 'nni.variable value is not a NNI function'

    name_str = astor.to_source(name).strip()
    keyword_arg = ast.keyword(arg='name', value=ast.Str(s=name_str))
    arg.keywords.append(keyword_arg)
    if arg.func.attr == 'choice':
        convert_args_to_dict(arg)

    return name, arg


def parse_nni_function(code):
    """Parse `nni.function_choice` expression.
    Return the AST node of annotated expression and a list of dumped function call expressions.
    code: annotation string
    """
    name, call = parse_annotation_function(code, 'function_choice')
    funcs = [ast.dump(func, False) for func in call.args]
    convert_args_to_dict(call, with_lambda=True)

    name_str = astor.to_source(name).strip()
    call.keywords[0].value = ast.Str(s=name_str)

    return call, funcs


def convert_args_to_dict(call, with_lambda=False):
    """Convert all args to a dict such that every key and value in the dict is the same as the value of the arg.
    Return the AST Call node with only one arg that is the dictionary
    """
    keys, values = list(), list()
    for arg in call.args:
        if type(arg) in [ast.Str, ast.Num]:
            arg_value = arg
        else:
        # if arg is not a string or a number, we use its source code as the key
            arg_value = astor.to_source(arg).strip('\n"')
            arg_value = ast.Str(str(arg_value))
        arg = make_lambda(arg) if with_lambda else arg
        keys.append(arg_value)
        values.append(arg)
    del call.args[:]
    call.args.append(ast.Dict(keys=keys, values=values))

    return call


def make_lambda(call):
    """Wrap an AST Call node to lambda expression node.
    call: ast.Call node
    """
    empty_args = ast.arguments(args=[], vararg=None, kwarg=None, defaults=[])
    return ast.Lambda(args=empty_args, body=call)


def test_variable_equal(node1, node2):
    """Test whether two variables are the same."""
    if type(node1) is not type(node2):
        return False
    if isinstance(node1, ast.AST):
        for k, v in vars(node1).items():
            if k in ('lineno', 'col_offset', 'ctx'):
                continue
            if not test_variable_equal(v, getattr(node2, k)):
                return False
        return True
    if isinstance(node1, list):
        if len(node1) != len(node2):
            return False
        return all(test_variable_equal(n1, n2) for n1, n2 in zip(node1, node2))

    return node1 == node2


def replace_variable_node(node, annotation):
    """Replace a node annotated by `nni.variable`.
    node: the AST node to replace
    annotation: annotation string
    """
    assert type(node) is ast.Assign, 'nni.variable is not annotating assignment expression'
    assert len(node.targets) == 1, 'Annotated assignment has more than one left-hand value'
    name, expr = parse_nni_variable(annotation)
    assert test_variable_equal(node.targets[0], name), 'Annotated variable has wrong name'
    node.value = expr
    return node


def replace_function_node(node, annotation):
    """Replace a node annotated by `nni.function_choice`.
    node: the AST node to replace
    annotation: annotation string
    """
    target, funcs = parse_nni_function(annotation)
    FuncReplacer(funcs, target).visit(node)
    return node


class FuncReplacer(ast.NodeTransformer):
    """To replace target function call expressions in a node annotated by `nni.function_choice`"""

    def __init__(self, funcs, target):
        """Constructor.
        funcs: list of dumped function call expressions to replace
        target: use this AST node to replace matching expressions
        """
        self.funcs = set(funcs)
        self.target = target

    def visit_Call(self, node):  # pylint: disable=invalid-name
        if ast.dump(node, False) in self.funcs:
            return self.target
        return node


class Transformer(ast.NodeTransformer):
    """Transform original code to annotated code"""

    def __init__(self, nas_mode=None):
        self.stack = []
        self.last_line = 0
        self.annotated = False
        self.nas_mode = nas_mode

    def visit(self, node):
        if isinstance(node, (ast.expr, ast.stmt)):
            self.last_line = node.lineno

        # do nothing for root
        if not self.stack:
            return self._visit_children(node)

        annotation = self.stack[-1]

        # this is a standalone string, may be an annotation
        if type(node) is ast.Expr and type(node.value) is ast.Str:
            # must not annotate an annotation string
            assert annotation is None, 'Annotating an annotation'
            return self._visit_string(node)

        if annotation is not None:  # this expression is annotated
            self.stack[-1] = None  # so next expression is not
            if annotation.startswith('nni.variable'):
                return replace_variable_node(node, annotation)
            if annotation.startswith('nni.function_choice'):
                return replace_function_node(node, annotation)

        return self._visit_children(node)


    def _visit_string(self, node):
        string = node.value.s
        if string.startswith('@nni.'):
            self.annotated = True
        else:
            return node  # not an annotation, ignore it

        if string.startswith('@nni.get_next_parameter'):
<<<<<<< HEAD
            deprecated_message = "'@nni.get_next_parameter' is deprecated in annotation due to inconvenience. Please remove this line in the trial code."
            print_warning(deprecated_message)
=======
            call_node = parse_annotation(string[1:]).value
            if call_node.args:
                # it is used in enas mode as it needs to retrieve the next subgraph for training
                call_attr = ast.Attribute(value=ast.Name(id='nni', ctx=ast.Load()), attr='reload_tensorflow_variables', ctx=ast.Load())
                return ast.Expr(value=ast.Call(func=call_attr, args=call_node.args, keywords=[]))
>>>>>>> a373dbcb

        if string.startswith('@nni.report_intermediate_result')  \
                or string.startswith('@nni.report_final_result') \
                or string.startswith('@nni.get_next_parameter'):
            return parse_annotation(string[1:])  # expand annotation string to code

        if string.startswith('@nni.mutable_layers'):
<<<<<<< HEAD
            return parse_annotation_mutable_layers(string[1:], node.lineno)
=======
            nodes = parse_annotation_mutable_layers(string[1:], node.lineno, self.nas_mode)
            return nodes
>>>>>>> a373dbcb

        if string.startswith('@nni.variable') \
                or string.startswith('@nni.function_choice'):
            self.stack[-1] = string[1:]  # mark that the next expression is annotated
            return None

        raise AssertionError('Unexpected annotation function')


    def _visit_children(self, node):
        self.stack.append(None)
        self.generic_visit(node)
        annotation = self.stack.pop()
        assert annotation is None, 'Annotation has no target'
        return node


def parse(code, nas_mode=None):
    """Annotate user code.
    Return annotated code (str) if annotation detected; return None if not.
    code: original user code (str),
    nas_mode: the mode of NAS given that NAS interface is used
    """
    try:
        ast_tree = ast.parse(code)
    except Exception:
        raise RuntimeError('Bad Python code')

    transformer = Transformer(nas_mode)
    try:
        transformer.visit(ast_tree)
    except AssertionError as exc:
        raise RuntimeError('%d: %s' % (ast_tree.last_line, exc.args[0]))

    if not transformer.annotated:
        return None

    last_future_import = -1
    import_nni = ast.Import(names=[ast.alias(name='nni', asname=None)])
    nodes = ast_tree.body
    for i, _ in enumerate(nodes):
        if type(nodes[i]) is ast.ImportFrom and nodes[i].module == '__future__':
            last_future_import = i
    nodes.insert(last_future_import + 1, import_nni)
    # enas and oneshot modes for tensorflow need tensorflow module, so we import it here
    if nas_mode in ['enas_mode', 'oneshot_mode']:
        import_tf = ast.Import(names=[ast.alias(name='tensorflow', asname=None)])
        nodes.insert(last_future_import + 1, import_tf)

    return astor.to_source(ast_tree)<|MERGE_RESOLUTION|>--- conflicted
+++ resolved
@@ -24,18 +24,11 @@
 
 # pylint: disable=unidiomatic-typecheck
 
-<<<<<<< HEAD
-def parse_annotation_mutable_layers(code, lineno):
-    """Parse the string of mutable layers in annotation.
-    Return a list of AST Expr nodes
-    code: annotation string (excluding '@')
-=======
 def parse_annotation_mutable_layers(code, lineno, nas_mode):
     """Parse the string of mutable layers in annotation.
     Return a list of AST Expr nodes
     code: annotation string (excluding '@')
     nas_mode: the mode of NAS
->>>>>>> a373dbcb
     """
     module = ast.parse(code)
     assert type(module) is ast.Module, 'internal error #1'
@@ -117,12 +110,9 @@
         else:
             target_call_args.append(ast.Dict(keys=[], values=[]))
             target_call_args.append(ast.Num(n=0))
-<<<<<<< HEAD
-=======
         target_call_args.append(ast.Str(s=nas_mode))
         if nas_mode in ['enas_mode', 'oneshot_mode']:
             target_call_args.append(ast.Name(id='tensorflow'))
->>>>>>> a373dbcb
         target_call = ast.Call(func=target_call_attr, args=target_call_args, keywords=[])
         node = ast.Assign(targets=[layer_output], value=target_call)
         nodes.append(node)
@@ -330,16 +320,11 @@
             return node  # not an annotation, ignore it
 
         if string.startswith('@nni.get_next_parameter'):
-<<<<<<< HEAD
-            deprecated_message = "'@nni.get_next_parameter' is deprecated in annotation due to inconvenience. Please remove this line in the trial code."
-            print_warning(deprecated_message)
-=======
             call_node = parse_annotation(string[1:]).value
             if call_node.args:
                 # it is used in enas mode as it needs to retrieve the next subgraph for training
                 call_attr = ast.Attribute(value=ast.Name(id='nni', ctx=ast.Load()), attr='reload_tensorflow_variables', ctx=ast.Load())
                 return ast.Expr(value=ast.Call(func=call_attr, args=call_node.args, keywords=[]))
->>>>>>> a373dbcb
 
         if string.startswith('@nni.report_intermediate_result')  \
                 or string.startswith('@nni.report_final_result') \
@@ -347,12 +332,8 @@
             return parse_annotation(string[1:])  # expand annotation string to code
 
         if string.startswith('@nni.mutable_layers'):
-<<<<<<< HEAD
-            return parse_annotation_mutable_layers(string[1:], node.lineno)
-=======
             nodes = parse_annotation_mutable_layers(string[1:], node.lineno, self.nas_mode)
             return nodes
->>>>>>> a373dbcb
 
         if string.startswith('@nni.variable') \
                 or string.startswith('@nni.function_choice'):
