# Copyright (c) Microsoft Corporation.
# Licensed under the MIT license.

from __future__ import annotations

from copy import deepcopy
from pathlib import Path
from typing import Dict, List, Callable, Optional, cast, overload

import json_tricks
import torch
from torch import Tensor
from torch.nn import Module

from nni.algorithms.compression.v2.pytorch.base import Task, TaskResult
from nni.compression.pytorch.utils import count_flops_params

from .iterative_pruner import IterativePruner, PRUNER_DICT
from .tools import TaskGenerator
from .tools.rl_env import DDPG, AMCEnv
from ..utils import LightningEvaluator, TorchEvaluator, compute_sparsity, config_list_canonical
from ..utils.docstring import _EVALUATOR_DOCSTRING


class AMCTaskGenerator(TaskGenerator):
    """
    Parameters
    ----------
    total_episode
        The total episode number.
    dummy_input
        Use to inference and count the flops.
    origin_model
        The origin unwrapped pytorch model to be pruned.
    origin_config_list
        The origin config list provided by the user. Note that this config_list is directly config the origin model.
        This means the sparsity provided by the origin_masks should also be recorded in the origin_config_list.
    origin_masks
        The pre masks on the origin model. This mask maybe user-defined or maybe generate by previous pruning.
    log_dir
        The log directory use to saving the task generator log.
    keep_intermediate_result
        If keeping the intermediate result, including intermediate model and masks during each iteration.
    ddpg_params
        The ddpg agent parameters.
    target : str
        'flops' or 'params'. Note that the sparsity in other pruners always means the parameters sparse,
        but in AMC, you can choose flops sparse. This parameter is used to explain what the sparsity setting in config_list refers to.
    """

    def __init__(self, total_episode: int, dummy_input: Tensor, origin_model: Module, origin_config_list: List[Dict],
                 origin_masks: Dict[str, Dict[str, Tensor]] = {}, log_dir: str = '.', keep_intermediate_result: bool = False,
                 ddpg_params: Dict = {}, target: str = 'flops'):
        self.total_episode = total_episode
        self.current_episode = 0
        self.dummy_input = dummy_input
        self.ddpg_params = ddpg_params
        self.target = target
        self.config_list_copy = deepcopy(origin_config_list)

        super().__init__(origin_model=origin_model, origin_masks=origin_masks, origin_config_list=origin_config_list,
                         log_dir=log_dir, keep_intermediate_result=keep_intermediate_result, best_result_mode='maximize')

    def init_pending_tasks(self) -> List[Task]:
        origin_model = torch.load(self._origin_model_path)
        origin_masks = torch.load(self._origin_masks_path)
        with open(self._origin_config_list_path, "r") as f:
            origin_config_list = json_tricks.load(f)

        self.T = []
        self.action = None
        self.observation = None
        self.warmup_episode = self.ddpg_params['warmup'] if 'warmup' in self.ddpg_params.keys() else int(self.total_episode / 4)

        config_list_copy = config_list_canonical(origin_model, origin_config_list)
        total_sparsity = config_list_copy[0]['total_sparsity']
        max_sparsity_per_layer = config_list_copy[0].get('max_sparsity_per_layer', 1.)

        self.env = AMCEnv(origin_model, origin_config_list, self.dummy_input, total_sparsity,
                          cast(Dict[str, float], max_sparsity_per_layer), self.target)
        self.agent = DDPG(len(self.env.state_feature), 1, self.ddpg_params)
        self.agent.is_training = True
        task_result = TaskResult('origin', origin_model, origin_masks, origin_masks, None)

        return self.generate_tasks(task_result)

    def generate_tasks(self, task_result: TaskResult) -> List[Task]:
        self.temp_config_list = self.temp_config_list if hasattr(self, 'temp_config_list') else []

        # append experience & update agent policy
        if self.action is not None:
            action, reward, observation, done = self.env.step(self.action, task_result.compact_model)
            self.T.append([reward, self.observation, observation, self.action, done])
            self.observation = observation.copy()

            if done:
                assert task_result.score is not None, 'task_result.score should not be None if environment is done.'
                final_reward = task_result.score - 1
                # agent observe and update policy
                for _, s_t, s_t1, a_t, d_t in self.T:
                    self.agent.observe(final_reward, s_t, s_t1, a_t, d_t)
                    if self.current_episode > self.warmup_episode:
                        self.agent.update_policy()

                self.current_episode += 1
                self.T = []
                self.action = None
                self.observation = None

            # update current2origin_sparsity in log file
            origin_model = torch.load(self._origin_model_path)
            compact_model = task_result.compact_model
            compact_model_masks = task_result.compact_model_masks
            current2origin_sparsity, _, _ = compute_sparsity(origin_model, compact_model, compact_model_masks,
                                                             self.temp_config_list)  # type: ignore
            self._tasks[task_result.task_id].state['current2origin_sparsity'] = current2origin_sparsity
            current2origin_sparsity, _, _ = compute_sparsity(origin_model, compact_model, compact_model_masks, self.config_list_copy)
            self._tasks[task_result.task_id].state['current_total_sparsity'] = current2origin_sparsity
            flops, params, _ = count_flops_params(compact_model, self.dummy_input, verbose=False)
            self._tasks[task_result.task_id].state['current_flops'] = '{:.2f} M'.format(flops / 1e6)
            self._tasks[task_result.task_id].state['current_params'] = '{:.2f} M'.format(params / 1e6)

        # generate new action
        if self.current_episode < self.total_episode:
            if self.observation is None:
                self.observation = self.env.reset().copy()
                self.temp_config_list = []
                compact_model = torch.load(self._origin_model_path)
                compact_model_masks = torch.load(self._origin_masks_path)
            else:
                compact_model = task_result.compact_model
                compact_model_masks = task_result.compact_model_masks
            if self.current_episode <= self.warmup_episode:
                action = self.agent.random_action()
            else:
                action = self.agent.select_action(self.observation, episode=self.current_episode)
            action = action.tolist()[0]

            self.action = self.env.correct_action(action, compact_model)
            sub_config_list = [{'op_names': [self.env.current_op_name], 'total_sparsity': self.action}]
            self.temp_config_list.extend(sub_config_list)

            task_id = self._task_id_candidate
            if self.env.is_first_layer() or self.env.is_final_layer():
                task_config_list = self.temp_config_list
            else:
                task_config_list = sub_config_list

            config_list_path = Path(self._intermediate_result_dir, '{}_config_list.json'.format(task_id))
            with Path(config_list_path).open('w') as f:
                json_tricks.dump(task_config_list, f, indent=4)

            model_path = Path(self._intermediate_result_dir, '{}_compact_model.pth'.format(task_result.task_id))
            masks_path = Path(self._intermediate_result_dir, '{}_compact_model_masks.pth'.format(task_result.task_id))
            torch.save(compact_model, model_path)
            torch.save(compact_model_masks, masks_path)

            task = Task(task_id, model_path, masks_path, config_list_path)
            if not self.env.is_final_layer():
                task.finetune = False
                task.evaluate = False

            self._tasks[task_id] = task
            self._task_id_candidate += 1
            return [task]
        else:
            return []


class AMCPruner(IterativePruner):
    __doc__ = r"""
    AMC pruner leverages reinforcement learning to provide the model compression policy.
    According to the author, this learning-based compression policy outperforms conventional rule-based compression policy by having a higher compression ratio,
    better preserving the accuracy and freeing human labor.

    For more details, please refer to `AMC: AutoML for Model Compression and Acceleration on Mobile Devices <https://arxiv.org/pdf/1802.03494.pdf>`__.

    Suggust config all `total_sparsity` in `config_list` a same value.
    AMC pruner will treat the first sparsity in `config_list` as the global sparsity.

    Parameters
    ----------
    total_episode : int
        The total episode number.
    model : Module
        The model to be pruned.
    config_list : List[Dict]
        Supported keys :
            - total_sparsity : This is to specify the total sparsity for all layers in this config, each layer may have different sparsity.
            - max_sparsity_per_layer : Always used with total_sparsity. Limit the max sparsity of each layer.
            - op_types : Operation type to be pruned.
            - op_names : Operation name to be pruned.
            - op_partial_names: Operation partial names to be pruned, will be autocompleted by NNI.
            - exclude  : Set True then the layers setting by op_types and op_names will be excluded from pruning.
    evaluator
        ``evaluator`` is used to replace the previous ``finetuner``, ``dummy_input`` and old ``evaluator`` API.
        {evaluator_docstring}
        The old API (``finetuner``, ``dummy_input`` and old ``evaluator``) is still supported and will be deprecated in v3.0.
        If you want to consult the old API, please refer to `v2.8 pruner API <https://nni.readthedocs.io/en/v2.8/reference/compression/pruner.html>`__.
    pruning_algorithm : str
        Supported pruning algorithm ['l1', 'l2', 'fpgm', 'apoz', 'mean_activation', 'taylorfo'].
        This iterative pruner will use the chosen corresponding pruner to prune the model in each iteration.
    log_dir : str
        The log directory use to saving the result, you can find the best result under this folder.
    keep_intermediate_result : bool
        If keeping the intermediate result, including intermediate model and masks during each iteration.
    ddpg_params : Dict
        Configuration dict to configure the DDPG agent, any key unset will be set to default implicitly.
        - hidden1: hidden num of first fully connect layer. Default: 300
        - hidden2: hidden num of second fully connect layer. Default: 300
        - lr_c: learning rate for critic. Default: 1e-3
        - lr_a: learning rate for actor. Default: 1e-4
        - warmup: number of episodes without training but only filling the replay memory. During warmup episodes, random actions ares used for pruning. Default: 100
        - discount: next Q value discount for deep Q value target. Default: 0.99
        - bsize: minibatch size for training DDPG agent. Default: 64
        - rmsize: memory size for each layer. Default: 100
        - window_length: replay buffer window length. Default: 1
        - tau: moving average for target network being used by soft_update. Default: 0.99
        - init_delta: initial variance of truncated normal distribution. Default: 0.5
        - delta_decay: delta decay during exploration. Default: 0.99
        # parameters for training ddpg agent
        - max_episode_length: maximum episode length. Default: 1e9
        - epsilon: linear decay of exploration policy. Default: 50000

    pruning_params : Dict
        If the pruner corresponding to the chosen pruning_algorithm has extra parameters, put them as a dict to pass in.
    target : str
        'flops' or 'params'. Note that the sparsity in other pruners always means the parameters sparse, but in AMC, you can choose flops sparse.
        This parameter is used to explain what the sparsity setting in config_list refers to.

    Notes
    -----
    The full script can be found :githublink:`here <examples/model_compress/pruning/amc_pruning_torch.py>`.
    """.format(evaluator_docstring=_EVALUATOR_DOCSTRING)
<<<<<<< HEAD

    @overload
    def __init__(self, total_episode: int, model: Module, config_list: List[Dict], evaluator: LightningEvaluator | TorchEvaluator,
                 pruning_algorithm: str = 'l1', log_dir: str = '.', keep_intermediate_result: bool = False,
                 ddpg_params: dict = {}, pruning_params: dict = {}, target: str = 'flops'):
        ...

    @overload
=======

    @overload
    def __init__(self, total_episode: int, model: Module, config_list: List[Dict], evaluator: LightningEvaluator | TorchEvaluator,
                 pruning_algorithm: str = 'l1', log_dir: str = '.', keep_intermediate_result: bool = False,
                 ddpg_params: dict = {}, pruning_params: dict = {}, target: str = 'flops'):
        ...

    @overload
>>>>>>> a1d277b3
    def __init__(self, total_episode: int, model: Module, config_list: List[Dict], dummy_input: Tensor,
                 evaluator: Callable[[Module], float], pruning_algorithm: str = 'l1', log_dir: str = '.',
                 keep_intermediate_result: bool = False, finetuner: Optional[Callable[[Module], None]] = None,
                 ddpg_params: dict = {}, pruning_params: dict = {}, target: str = 'flops'):
        ...

    def __init__(self, total_episode: int, model: Module, config_list: List[Dict], *args, **kwargs):
        new_api = ['evaluator', 'pruning_algorithm', 'log_dir', 'keep_intermediate_result', 'ddpg_params', 'pruning_params', 'target']
        new_init_kwargs = {'pruning_algorithm': 'l1', 'log_dir': '.', 'keep_intermediate_result': False,
                           'ddpg_params': {}, 'pruning_params': {}, 'target': 'flops'}
        old_api = ['dummy_input', 'evaluator', 'pruning_algorithm', 'log_dir', 'keep_intermediate_result', 'finetuner', 'ddpg_params',
                   'pruning_params', 'target']
        old_init_kwargs = {'pruning_algorithm': 'l1', 'log_dir': '.', 'keep_intermediate_result': False, 'finetuner': None,
                           'ddpg_params': {}, 'pruning_params': {}, 'target': 'flops'}
        init_kwargs = self._init_evaluator(model, new_api, new_init_kwargs, old_api, old_init_kwargs, args, kwargs)

        pruning_algorithm = init_kwargs['pruning_algorithm']
        log_dir = init_kwargs['log_dir']
        keep_intermediate_result = init_kwargs['keep_intermediate_result']
        ddpg_params = init_kwargs['ddpg_params']
        pruning_params = init_kwargs['pruning_params']
        target = init_kwargs['target']
        dummy_input = self.dummy_input if not self.using_evaluator else self.evaluator.get_dummy_input()

        assert pruning_algorithm in ['l1', 'l2', 'fpgm', 'apoz', 'mean_activation', 'taylorfo'], \
            "Only support pruning_algorithm in ['l1', 'l2', 'fpgm', 'apoz', 'mean_activation', 'taylorfo']"
        task_generator = AMCTaskGenerator(total_episode=total_episode,
                                          dummy_input=dummy_input,
                                          origin_model=model,
                                          origin_config_list=config_list,
                                          log_dir=log_dir,
                                          keep_intermediate_result=keep_intermediate_result,
                                          ddpg_params=ddpg_params,
                                          target=target)
        pruner = PRUNER_DICT[pruning_algorithm](None, None, **pruning_params)

        if self.using_evaluator:
            super().__init__(pruner, task_generator, evaluator=self.evaluator, speedup=True, reset_weight=False)
        else:
            super().__init__(pruner, task_generator, finetuner=self.finetuner, speedup=True, dummy_input=self.dummy_input,
                             evaluator=self._evaluator, reset_weight=False)  # type: ignore<|MERGE_RESOLUTION|>--- conflicted
+++ resolved
@@ -232,7 +232,6 @@
     -----
     The full script can be found :githublink:`here <examples/model_compress/pruning/amc_pruning_torch.py>`.
     """.format(evaluator_docstring=_EVALUATOR_DOCSTRING)
-<<<<<<< HEAD
 
     @overload
     def __init__(self, total_episode: int, model: Module, config_list: List[Dict], evaluator: LightningEvaluator | TorchEvaluator,
@@ -241,16 +240,6 @@
         ...
 
     @overload
-=======
-
-    @overload
-    def __init__(self, total_episode: int, model: Module, config_list: List[Dict], evaluator: LightningEvaluator | TorchEvaluator,
-                 pruning_algorithm: str = 'l1', log_dir: str = '.', keep_intermediate_result: bool = False,
-                 ddpg_params: dict = {}, pruning_params: dict = {}, target: str = 'flops'):
-        ...
-
-    @overload
->>>>>>> a1d277b3
     def __init__(self, total_episode: int, model: Module, config_list: List[Dict], dummy_input: Tensor,
                  evaluator: Callable[[Module], float], pruning_algorithm: str = 'l1', log_dir: str = '.',
                  keep_intermediate_result: bool = False, finetuner: Optional[Callable[[Module], None]] = None,
