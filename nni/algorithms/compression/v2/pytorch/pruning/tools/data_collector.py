# Copyright (c) Microsoft Corporation.
# Licensed under the MIT license.

# pylint: disable=wildcard-import,unused-wildcard-import

<<<<<<< HEAD
from torch import Tensor

from .base import DataCollector, EvaluatorBasedDataCollector
from .base import TrainerBasedDataCollector

_logger = logging.getLogger(__name__)

__all__ = ['TargetDataCollector', 'EvaluatorBasedTargetDataCollector', 'EvaluatorBasedHookDataCollector',
           'WeightDataCollector', 'WeightTrainerBasedDataCollector', 'SingleHookTrainerBasedDataCollector']  # TODO: remove in nni v3.0.


# TODO: remove in nni v3.0.
class WeightDataCollector(DataCollector):
    """
    Collect all wrapper weights.
    """

    def reset(self):
        pass

    def collect(self) -> Dict[str, Dict[str, Tensor]]:
        data = {}
        target_name = 'weight'
        for module_name, wrapper in self.compressor.get_modules_wrapper().items():
            target: Tensor = getattr(wrapper, target_name)
            data[module_name] = {target_name: target.data.clone()}
        return data


# TODO: remove in nni v3.0.
class WeightTrainerBasedDataCollector(TrainerBasedDataCollector):
    """
    Collect all wrapper weights after training or inference.
    """

    def collect(self) -> Dict[str, Dict[str, Tensor]]:
        assert self.compressor.bound_model is not None
        for _ in range(self.training_epochs):
            self.trainer(self.compressor.bound_model, self.optimizer, self.criterion)

        data = {}
        target_name = 'weight'
        for module_name, wrapper in self.compressor.get_modules_wrapper().items():
            target: Tensor = getattr(wrapper, target_name)
            data[module_name] = {target_name: target.data.clone()}
        return data


# TODO: remove in nni v3.0.
class SingleHookTrainerBasedDataCollector(TrainerBasedDataCollector):
    """
    Add hooks and collect data during training or inference.
    Single means each wrapper only has one hook to collect data.
    """

    def collect(self) -> Dict[str, Dict[str, List[Tensor]]]:
        assert self.compressor.bound_model is not None
        for _ in range(self.training_epochs):
            self.trainer(self.compressor.bound_model, self.optimizer, self.criterion)

        data = {}
        target_name = 'weight'
        for _, buffer_dict in self._hook_buffer.items():
            for module_name, target_data in buffer_dict.items():
                data[module_name] = {target_name: target_data}
        return data


class TargetDataCollector(DataCollector):
    """
    Collect all wrapper targets.
    """

    def reset(self):
        # No need to reset anything in this data collector.
        pass

    def collect(self) -> Dict[str, Dict[str, Tensor]]:
        data = {}
        target_name = 'weight'
        for module_name, wrapper in self.compressor.get_modules_wrapper().items():
            target: Tensor = getattr(wrapper, target_name)
            data[module_name] = {target_name: target.data.clone()}
        return data


class EvaluatorBasedTargetDataCollector(EvaluatorBasedDataCollector):
    """
    Collect all wrapper pruning target after training or inference.
    """

    def collect(self) -> Dict[str, Dict[str, Tensor]]:
        assert self.compressor.bound_model is not None
        self.evaluator.train(max_steps=self.max_steps, max_epochs=self.max_epochs)

        data = {}
        target_name = 'weight'
        for module_name, wrapper in self.compressor.get_modules_wrapper().items():
            target: Tensor = getattr(wrapper, target_name)
            data[module_name] = {target_name: target.data.clone()}
        return data


class EvaluatorBasedHookDataCollector(EvaluatorBasedDataCollector):
    """
    Add hooks and collect data during training or inference.
    NOTE: Only support one target has one hook right now.
    """

    def collect(self, mode: str = 'train') -> Dict[str, Dict[str, List]]:
        assert self.compressor.bound_model is not None
        if mode == 'train':
            self.evaluator.train(max_steps=self.max_steps, max_epochs=self.max_epochs)
        elif mode == 'evaluate':
            self.evaluator.evaluate()
        elif mode == 'predict':
            self.evaluator.predict()
        else:
            raise ValueError(f'Unknown mode "{mode}" in collect() of EvaluatorBasedHookDataCollector.')

        data = {}
        for module_name, hooks in self._hooks.items():
            data[module_name] = {}
            for target_name, hook in hooks.items():
                data[module_name][target_name] = hook.buffer
        return data
=======
from nni.compression.pytorch.pruning.tools.data_collector import *
>>>>>>> 2e3a7770
<|MERGE_RESOLUTION|>--- conflicted
+++ resolved
@@ -3,133 +3,4 @@
 
 # pylint: disable=wildcard-import,unused-wildcard-import
 
-<<<<<<< HEAD
-from torch import Tensor
-
-from .base import DataCollector, EvaluatorBasedDataCollector
-from .base import TrainerBasedDataCollector
-
-_logger = logging.getLogger(__name__)
-
-__all__ = ['TargetDataCollector', 'EvaluatorBasedTargetDataCollector', 'EvaluatorBasedHookDataCollector',
-           'WeightDataCollector', 'WeightTrainerBasedDataCollector', 'SingleHookTrainerBasedDataCollector']  # TODO: remove in nni v3.0.
-
-
-# TODO: remove in nni v3.0.
-class WeightDataCollector(DataCollector):
-    """
-    Collect all wrapper weights.
-    """
-
-    def reset(self):
-        pass
-
-    def collect(self) -> Dict[str, Dict[str, Tensor]]:
-        data = {}
-        target_name = 'weight'
-        for module_name, wrapper in self.compressor.get_modules_wrapper().items():
-            target: Tensor = getattr(wrapper, target_name)
-            data[module_name] = {target_name: target.data.clone()}
-        return data
-
-
-# TODO: remove in nni v3.0.
-class WeightTrainerBasedDataCollector(TrainerBasedDataCollector):
-    """
-    Collect all wrapper weights after training or inference.
-    """
-
-    def collect(self) -> Dict[str, Dict[str, Tensor]]:
-        assert self.compressor.bound_model is not None
-        for _ in range(self.training_epochs):
-            self.trainer(self.compressor.bound_model, self.optimizer, self.criterion)
-
-        data = {}
-        target_name = 'weight'
-        for module_name, wrapper in self.compressor.get_modules_wrapper().items():
-            target: Tensor = getattr(wrapper, target_name)
-            data[module_name] = {target_name: target.data.clone()}
-        return data
-
-
-# TODO: remove in nni v3.0.
-class SingleHookTrainerBasedDataCollector(TrainerBasedDataCollector):
-    """
-    Add hooks and collect data during training or inference.
-    Single means each wrapper only has one hook to collect data.
-    """
-
-    def collect(self) -> Dict[str, Dict[str, List[Tensor]]]:
-        assert self.compressor.bound_model is not None
-        for _ in range(self.training_epochs):
-            self.trainer(self.compressor.bound_model, self.optimizer, self.criterion)
-
-        data = {}
-        target_name = 'weight'
-        for _, buffer_dict in self._hook_buffer.items():
-            for module_name, target_data in buffer_dict.items():
-                data[module_name] = {target_name: target_data}
-        return data
-
-
-class TargetDataCollector(DataCollector):
-    """
-    Collect all wrapper targets.
-    """
-
-    def reset(self):
-        # No need to reset anything in this data collector.
-        pass
-
-    def collect(self) -> Dict[str, Dict[str, Tensor]]:
-        data = {}
-        target_name = 'weight'
-        for module_name, wrapper in self.compressor.get_modules_wrapper().items():
-            target: Tensor = getattr(wrapper, target_name)
-            data[module_name] = {target_name: target.data.clone()}
-        return data
-
-
-class EvaluatorBasedTargetDataCollector(EvaluatorBasedDataCollector):
-    """
-    Collect all wrapper pruning target after training or inference.
-    """
-
-    def collect(self) -> Dict[str, Dict[str, Tensor]]:
-        assert self.compressor.bound_model is not None
-        self.evaluator.train(max_steps=self.max_steps, max_epochs=self.max_epochs)
-
-        data = {}
-        target_name = 'weight'
-        for module_name, wrapper in self.compressor.get_modules_wrapper().items():
-            target: Tensor = getattr(wrapper, target_name)
-            data[module_name] = {target_name: target.data.clone()}
-        return data
-
-
-class EvaluatorBasedHookDataCollector(EvaluatorBasedDataCollector):
-    """
-    Add hooks and collect data during training or inference.
-    NOTE: Only support one target has one hook right now.
-    """
-
-    def collect(self, mode: str = 'train') -> Dict[str, Dict[str, List]]:
-        assert self.compressor.bound_model is not None
-        if mode == 'train':
-            self.evaluator.train(max_steps=self.max_steps, max_epochs=self.max_epochs)
-        elif mode == 'evaluate':
-            self.evaluator.evaluate()
-        elif mode == 'predict':
-            self.evaluator.predict()
-        else:
-            raise ValueError(f'Unknown mode "{mode}" in collect() of EvaluatorBasedHookDataCollector.')
-
-        data = {}
-        for module_name, hooks in self._hooks.items():
-            data[module_name] = {}
-            for target_name, hook in hooks.items():
-                data[module_name][target_name] = hook.buffer
-        return data
-=======
-from nni.compression.pytorch.pruning.tools.data_collector import *
->>>>>>> 2e3a7770
+from nni.compression.pytorch.pruning.tools.data_collector import *