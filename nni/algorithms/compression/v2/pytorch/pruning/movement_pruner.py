--- conflicted
+++ resolved
@@ -87,27 +87,6 @@
         target_name = 'weight'
         for _, wrapper in self.compressor.get_modules_wrapper().items():
             data[wrapper.name] = {target_name: wrapper.weight_score.data}  # type: ignore
-<<<<<<< HEAD
-        return data
-
-
-class EvaluatorBasedScoreDataCollector(EvaluatorBasedDataCollector):
-    """
-    Collect all weight_score in wrappers as data used to calculate metrics.
-    """
-    def collect(self) -> Dict[str, Tensor]:
-        assert self.compressor.bound_model is not None
-        self.evaluator.train(max_steps=self.max_steps, max_epochs=self.max_epochs)
-
-        data = {}
-        target_name = 'weight'
-        for module_name, wrapper in self.compressor.get_modules_wrapper().items():
-            target: Tensor = getattr(wrapper, target_name)
-            data[module_name] = {target_name: target.data.clone()}
-        return data
-
-
-=======
         return data
 
 
@@ -127,7 +106,6 @@
         return data
 
 
->>>>>>> a1d277b3
 class MovementPruner(EvaluatorBasedPruner):
     __doc__ = r"""
     Movement pruner is an implementation of movement pruning.
@@ -248,24 +226,16 @@
             self.evaluator.unbind_model()
             self.evaluator.bind_model(self.bound_model, self.get_origin2wrapped_parameter_name_map())  # type: ignore
             if not hasattr(self, 'data_collector'):
-<<<<<<< HEAD
-                self.data_collector = EvaluatorBasedScoreDataCollector(self, self.evaluator, after_opt_step_tasks=[_optimizer_patch], max_epochs=self.training_epochs)
-=======
                 self.data_collector = EvaluatorBasedScoreDataCollector(self, self.evaluator,
                                                                        after_opt_step_tasks=[_optimizer_patch],
                                                                        max_epochs=self.training_epochs)
->>>>>>> a1d277b3
             else:
                 self.data_collector.reset(after_opt_step_tasks=[_optimizer_patch])
         else:
             if not hasattr(self, 'data_collector'):
-<<<<<<< HEAD
-                self.data_collector = WeightScoreTrainerBasedDataCollector(self, self.trainer, self.optimizer_helper, self.criterion, self.training_epochs, opt_after_tasks=[_optimizer_patch])
-=======
                 self.data_collector = WeightScoreTrainerBasedDataCollector(self, self.trainer, self.optimizer_helper,
                                                                            self.criterion, self.training_epochs,
                                                                            opt_after_tasks=[_optimizer_patch])
->>>>>>> a1d277b3
             else:
                 self.data_collector.reset()
 
@@ -293,12 +263,6 @@
         for wrapper in self.get_modules_wrapper().values():
             wrapper.config['total_sparsity'] = 0
         result = super().compress()
-<<<<<<< HEAD
-        # del weight_score
-        for wrapper in self.get_modules_wrapper().values():
-            wrapper.weight_score = None
-=======
->>>>>>> a1d277b3
         if self.using_evaluator:
             self.evaluator.unbind_model()
         return result