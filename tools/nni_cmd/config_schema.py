--- conflicted
+++ resolved
@@ -43,162 +43,13 @@
     return And(os.path.exists, error=SCHEMA_PATH_ERROR % key)
 
 common_schema = {
-<<<<<<< HEAD
-    'authorName': str,
-    'experimentName': str,
-    Optional('description'): str,
-    'trialConcurrency': And(int, lambda n: 1 <= n <= 999999),
-    Optional('maxExecDuration'): Regex(r'^[1-9][0-9]*[s|m|h|d]$'),
-    Optional('maxTrialNum'): And(int, lambda x: 1 <= x <= 99999),
-    'trainingServicePlatform': And(str, lambda x: x in ['remote', 'local', 'pai', 'kubeflow', 'frameworkcontroller', 'aether']),
-    Optional('searchSpacePath'): os.path.exists,
-    Optional('multiPhase'): bool,
-    Optional('multiThread'): bool,
-    Optional('nniManagerIp'): str,
-    Optional('logDir'): os.path.isdir,
-    Optional('debug'): bool,
-    Optional('logLevel'): Or('trace', 'debug', 'info', 'warning', 'error', 'fatal'),
-    Optional('logCollection'): Or('http', 'none'),
-    'useAnnotation': bool,
-    Optional('advisor'): Or({
-        'builtinAdvisorName': Or('Hyperband'),
-        'classArgs': {
-            'optimize_mode': Or('maximize', 'minimize'),
-            Optional('R'): int,
-            Optional('eta'): int
-        },
-        Optional('gpuNum'): And(int, lambda x: 0 <= x <= 99999),
-    }, {
-        'codeDir': os.path.exists,
-        'classFileName': str,
-        'className': str,
-        Optional('classArgs'): dict,
-        Optional('gpuNum'): And(int, lambda x: 0 <= x <= 99999),
-    }, {
-        'builtinAdvisorName': Or('BOHB'),
-        'classArgs': {
-            'optimize_mode': Or('maximize', 'minimize'),
-            Optional('min_budget'): And(int, lambda x: 0 <= x <= 9999),
-            Optional('max_budget'): And(int, lambda x: 0 <= x <= 9999),
-            Optional('eta'): And(int, lambda x: 0 <= x <= 9999),
-            Optional('min_points_in_model'): And(int, lambda x: 0 <= x <= 9999),
-            Optional('top_n_percent'): And(int, lambda x: 1 <= x <= 99),
-            Optional('num_samples'): And(int, lambda x: 1 <= x <= 9999),
-            Optional('random_fraction'): And(float, lambda x: 0.0 <= x <= 9999.0),
-            Optional('bandwidth_factor'): And(float, lambda x: 0.0 <= x <= 9999.0),
-            Optional('min_bandwidth'): And(float, lambda x: 0.0 <= x <= 9999.0)
-        },
-        Optional('gpuNum'): And(int, lambda x: 0 <= x <= 99999),
-    }, {
-        'codeDir': os.path.exists,
-        'classFileName': str,
-        'className': str,
-        Optional('classArgs'): dict,
-        Optional('gpuNum'): And(int, lambda x: 0 <= x <= 99999),
-    }),
-    Optional('tuner'): Or({
-        'builtinTunerName': Or('TPE', 'Anneal', 'SMAC', 'Evolution'),
-        Optional('classArgs'): {
-            'optimize_mode': Or('maximize', 'minimize')
-        },
-        Optional('includeIntermediateResults'): bool,
-        Optional('gpuNum'): And(int, lambda x: 0 <= x <= 99999),
-    }, {
-        'builtinTunerName': Or('BatchTuner', 'GridSearch', 'Random'),
-        Optional('gpuNum'): And(int, lambda x: 0 <= x <= 99999),
-    }, {
-        'builtinTunerName': 'NetworkMorphism',
-        'classArgs': {
-            Optional('optimize_mode'): Or('maximize', 'minimize'),
-            Optional('task'): And(str, lambda x: x in ['cv', 'nlp', 'common']),
-            Optional('input_width'):  int,
-            Optional('input_channel'):  int,
-            Optional('n_output_node'):  int,
-        },
-        Optional('gpuNum'): And(int, lambda x: 0 <= x <= 99999),
-    }, {
-        'codeDir': os.path.exists,
-        'classFileName': str,
-        'className': str,
-        Optional('classArgs'): dict,
-        Optional('gpuNum'): And(int, lambda x: 0 <= x <= 99999),
-    }),
-    Optional('tuner'): Or({
-        'builtinTunerName': Or('TPE', 'Anneal', 'SMAC', 'Evolution'),
-        Optional('classArgs'): {
-            'optimize_mode': Or('maximize', 'minimize')
-        },
-        Optional('includeIntermediateResults'): bool,
-        Optional('gpuNum'): And(int, lambda x: 0 <= x <= 99999),
-    }, {
-        'builtinTunerName': Or('BatchTuner', 'GridSearch', 'Random'),
-        Optional('gpuNum'): And(int, lambda x: 0 <= x <= 99999),
-    }, {
-        'builtinTunerName': 'NetworkMorphism',
-        'classArgs': {
-            Optional('optimize_mode'): Or('maximize', 'minimize'),
-            Optional('task'): And(str, lambda x: x in ['cv', 'nlp', 'common']),
-            Optional('input_width'):  int,
-            Optional('input_channel'):  int,
-            Optional('n_output_node'):  int,
-        },
-        Optional('gpuNum'): And(int, lambda x: 0 <= x <= 99999),
-    }, {
-        'builtinTunerName': 'MetisTuner',
-        'classArgs': {
-            Optional('optimize_mode'): Or('maximize', 'minimize'),
-            Optional('no_resampling'):  bool,
-            Optional('no_candidates'):  bool,
-            Optional('selection_num_starting_points'):  int,
-            Optional('cold_start_num'):  int,
-        },
-        Optional('gpuNum'): And(int, lambda x: 0 <= x <= 99999),
-    }, {
-        'codeDir': os.path.exists,
-        'classFileName': str,
-        'className': str,
-        Optional('classArgs'): dict,
-        Optional('gpuNum'): And(int, lambda x: 0 <= x <= 99999),
-    }),
-    Optional('assessor'): Or({
-        'builtinAssessorName': lambda x: x in ['Medianstop'],
-        Optional('classArgs'): {
-            Optional('optimize_mode'): Or('maximize', 'minimize'),
-            Optional('start_step'): And(int, lambda x: 0 <= x <= 9999)
-        },
-        Optional('gpuNum'): And(int, lambda x: 0 <= x <= 99999)
-    }, {
-        'builtinAssessorName': lambda x: x in ['Curvefitting'],
-        Optional('classArgs'): {
-            'epoch_num': And(int, lambda x: 0 <= x <= 9999),
-            Optional('optimize_mode'): Or('maximize', 'minimize'),
-            Optional('start_step'): And(int, lambda x: 0 <= x <= 9999),
-            Optional('threshold'): And(float, lambda x: 0.0 <= x <= 9999.0),
-            Optional('gap'): And(int, lambda x: 1 <= x <= 9999)
-        },
-        Optional('gpuNum'): And(int, lambda x: 0 <= x <= 99999)
-    }, {
-        'codeDir': os.path.exists,
-        'classFileName': str,
-        'className': str,
-        Optional('classArgs'): dict,
-        Optional('gpuNum'): And(int, lambda x: 0 <= x <= 99999),
-    }),
-}
-
-common_trial_schema = {
-    'trial': {
-        'command': str,
-        'codeDir': os.path.exists,
-        'gpuNum': And(int, lambda x: 0 <= x <= 99999)
-=======
     'authorName': setType('authorName', str),
     'experimentName': setType('experimentName', str),
     Optional('description'): setType('description', str),
     'trialConcurrency': setNumberRange('trialConcurrency', int, 1, 99999),
     Optional('maxExecDuration'): And(Regex(r'^[1-9][0-9]*[s|m|h|d]$',error='ERROR: maxExecDuration format is [digit]{s,m,h,d}')),
     Optional('maxTrialNum'): setNumberRange('maxTrialNum', int, 1, 99999),
-    'trainingServicePlatform': setChoice('trainingServicePlatform', 'remote', 'local', 'pai', 'kubeflow', 'frameworkcontroller'),
+    'trainingServicePlatform': setChoice('trainingServicePlatform', 'remote', 'local', 'pai', 'kubeflow', 'frameworkcontroller', 'aether'),
     Optional('searchSpacePath'): And(os.path.exists, error=SCHEMA_PATH_ERROR % 'searchSpacePath'),
     Optional('multiPhase'): setType('multiPhase', bool),
     Optional('multiThread'): setType('multiThread', bool),
@@ -328,24 +179,10 @@
     'command': setType('command', str),
     'codeDir': setPathCheck('codeDir'),
     'gpuNum': setNumberRange('gpuNum', int, 0, 99999)
->>>>>>> c7cc8db3
     }
 }
 
 pai_trial_schema = {
-<<<<<<< HEAD
-    'trial': {
-        'command': str,
-        'codeDir': os.path.exists,
-        'gpuNum': And(int, lambda x: 0 <= x <= 99999),
-        'cpuNum': And(int, lambda x: 0 <= x <= 99999),
-        'memoryMB': int,
-        'image': str,
-        Optional('shmMB'): int,
-        Optional('dataDir'): Regex(r'hdfs://(([0-9]{1,3}.){3}[0-9]{1,3})(:[0-9]{2,5})?(/.*)?'),
-        Optional('outputDir'): Regex(r'hdfs://(([0-9]{1,3}.){3}[0-9]{1,3})(:[0-9]{2,5})?(/.*)?'),
-        Optional('virtualCluster'): str
-=======
 'trial':{
     'command': setType('command', str),
     'codeDir': setPathCheck('codeDir'),
@@ -359,33 +196,20 @@
     Optional('outputDir'): And(Regex(r'hdfs://(([0-9]{1,3}.){3}[0-9]{1,3})(:[0-9]{2,5})?(/.*)?'),\
                          error='ERROR: outputDir format error, outputDir format is hdfs://xxx.xxx.xxx.xxx:xxx'),
     Optional('virtualCluster'): setType('virtualCluster', str),
->>>>>>> c7cc8db3
     }
 }
 
 pai_config_schema = {
-<<<<<<< HEAD
-    'paiConfig': {
-        'userName': str,
-        'passWord': str,
-        'host': str
-=======
     'paiConfig':{
         'userName': setType('userName', str),
         'passWord': setType('passWord', str),
         'host': setType('host', str)
->>>>>>> c7cc8db3
     }
 }
 
 kubeflow_trial_schema = {
-<<<<<<< HEAD
-    'trial': {
-        'codeDir':  os.path.exists,
-=======
 'trial':{
         'codeDir':  setPathCheck('codeDir'),
->>>>>>> c7cc8db3
         Optional('ps'): {
             'replicas': setType('replicas', int),
             'command': setType('command', str),
@@ -402,16 +226,6 @@
             'memoryMB': setType('memoryMB', int),
             'image': setType('image', str)
         },
-<<<<<<< HEAD
-        Optional('worker'): {
-            'replicas': int,
-            'command': str,
-            'gpuNum': And(int, lambda x: 0 <= x <= 99999),
-            'cpuNum': And(int, lambda x: 0 <= x <= 99999),
-            'memoryMB': int,
-            'image': str
-        }
-=======
         Optional('worker'):{
             'replicas': setType('replicas', int),
             'command': setType('command', str),
@@ -420,37 +234,22 @@
             'memoryMB': setType('memoryMB', int),
             'image': setType('image', str)
         } 
->>>>>>> c7cc8db3
     }
 }
 
 kubeflow_config_schema = {
-<<<<<<< HEAD
-    'kubeflowConfig': Or({
-        'operator': Or('tf-operator', 'pytorch-operator'),
-        'apiVersion': str,
-        Optional('storage'): Or('nfs', 'azureStorage'),
-=======
     'kubeflowConfig':Or({
         'operator': setChoice('operator', 'tf-operator', 'pytorch-operator'),
         'apiVersion': setType('apiVersion', str),
         Optional('storage'): setChoice('storage', 'nfs', 'azureStorage'),
->>>>>>> c7cc8db3
         'nfs': {
             'server': setType('server', str),
             'path': setType('path', str)
         }
-<<<<<<< HEAD
-    }, {
-        'operator': Or('tf-operator', 'pytorch-operator'),
-        'apiVersion': str,
-        Optional('storage'): Or('nfs', 'azureStorage'),
-=======
     },{
         'operator': setChoice('operator', 'tf-operator', 'pytorch-operator'),
         'apiVersion': setType('apiVersion', str),
         Optional('storage'): setChoice('storage', 'nfs', 'azureStorage'),
->>>>>>> c7cc8db3
         'keyVault': {
             'vaultName': And(Regex('([0-9]|[a-z]|[A-Z]|-){1,127}'),\
                          error='ERROR: vaultName format error, vaultName support using (0-9|a-z|A-Z|-)'),
@@ -467,13 +266,8 @@
 }
 
 frameworkcontroller_trial_schema = {
-<<<<<<< HEAD
-    'trial': {
-        'codeDir':  os.path.exists,
-=======
     'trial':{
         'codeDir':  setPathCheck('codeDir'),
->>>>>>> c7cc8db3
         'taskRoles': [{
             'name': setType('name', str),
             'taskNum': setType('taskNum', int),
@@ -491,28 +285,16 @@
 }
 
 frameworkcontroller_config_schema = {
-<<<<<<< HEAD
-    'frameworkcontrollerConfig': Or({
-        Optional('storage'): Or('nfs', 'azureStorage'),
-        Optional('serviceAccountName'): str,
-=======
     'frameworkcontrollerConfig':Or({
         Optional('storage'): setChoice('storage', 'nfs', 'azureStorage'),
         Optional('serviceAccountName'): setType('serviceAccountName', str),
->>>>>>> c7cc8db3
         'nfs': {
             'server': setType('server', str),
             'path': setType('path', str)
         }
-<<<<<<< HEAD
-    }, {
-        Optional('storage'): Or('nfs', 'azureStorage'),
-        Optional('serviceAccountName'): str,
-=======
     },{
         Optional('storage'): setChoice('storage', 'nfs', 'azureStorage'),
         Optional('serviceAccountName'): setType('serviceAccountName', str),
->>>>>>> c7cc8db3
         'keyVault': {
             'vaultName': And(Regex('([0-9]|[a-z]|[A-Z]|-){1,127}'),\
                          error='ERROR: vaultName format error, vaultName support using (0-9|a-z|A-Z|-)'),
@@ -528,31 +310,15 @@
     })
 }
 
-<<<<<<< HEAD
 aether_trial_schema = {
     'trial': {
-        'codeDir': os.path.exists,
-        'baseGraph': os.path.exists,
+        'codeDir': setPathCheck('codeDir'),
+        'baseGraph': setPathCheck('baseGraph'),
         'outputNodeAlias': Regex('([0-9]|[a-f]){8}'),
-        'outputName': str,
-    }
-}
-
-machine_list_schima = {
-    Optional('machineList'): [Or({
-        'ip': str,
-        Optional('port'): And(int, lambda x: 0 < x < 65535),
-        'username': str,
-        'passwd': str
-    },
-        {
-            'ip': str,
-            Optional('port'): And(int, lambda x: 0 < x < 65535),
-            'username': str,
-            'sshKeyPath': os.path.exists,
-            Optional('passphrase'): str
-    })]
-=======
+        'outputName': setType('outputName', str)
+    }
+}
+
 machine_list_schima = {
 Optional('machineList'):[Or({
     'ip': setType('ip', str),
@@ -568,7 +334,6 @@
     Optional('passphrase'): setType('passphrase', str),
     Optional('gpuIndices'): Or(int, And(str, lambda x: len([int(i) for i in x.split(',')]) > 0), error='gpuIndex format error!')
 })]
->>>>>>> c7cc8db3
 }
 
 LOCAL_CONFIG_SCHEMA = Schema({**common_schema, **common_trial_schema})
