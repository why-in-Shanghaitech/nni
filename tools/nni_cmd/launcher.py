--- conflicted
+++ resolved
@@ -476,13 +476,8 @@
             except Exception:
                 raise Exception(ERROR_INFO % 'Restful server stopped!')
             exit(1)
-<<<<<<< HEAD
-
-        #set kubeflow config
-=======
     
     #set frameworkcontroller config
->>>>>>> a373dbcb
     if experiment_config['trainingServicePlatform'] == 'frameworkcontroller':
         print_normal('Setting frameworkcontroller config...')
         config_result, err_msg = set_frameworkcontroller_config(experiment_config, args.port, config_file_name)
